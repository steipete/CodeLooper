import Combine
import Diagnostics
import os
import Sparkle

/// Manages the Sparkle auto-update framework integration.
///
/// SparkleUpdaterManager provides:
/// - Automatic update checking and installation
/// - Update UI presentation and user interaction
/// - Delegate callbacks for update lifecycle events
/// - Configuration of update channels and behavior
///
/// This manager wraps Sparkle's functionality to provide a clean
/// interface for the rest of the application while handling all
/// update-related delegate callbacks and UI presentation.
@MainActor
public class SparkleUpdaterManager: NSObject, SPUUpdaterDelegate, SPUStandardUserDriverDelegate, ObservableObject,
    Loggable
{
    // MARK: - Static Logger for nonisolated methods
    nonisolated private static let staticLogger = Logger(category: .appLifecycle)
    
    // MARK: Lifecycle

    override init() {
        super.init()
        
        // Skip Sparkle initialization in test environment to avoid dialogs
        if Constants.isTestEnvironment {
            self.logger.info("SparkleUpdaterManager initialized in test mode - Sparkle disabled")
            return
        }
        
        // Accessing the lazy var here will trigger its initialization.
        _ = self.updaterController
        self.logger.info("SparkleUpdaterManager initialized. Updater controller lazy initialization triggered.")
    }

    // MARK: Public

    // Use lazy var to initialize after self is available
    public lazy var updaterController: SPUStandardUpdaterController = {
        let controller = SPUStandardUpdaterController(
            startingUpdater: true,
            updaterDelegate: self,
            userDriverDelegate: self
        )

        // Enable automatic update checks
        controller.updater.automaticallyChecksForUpdates = true
        self.logger.info("Automatic update checks enabled")

<<<<<<< HEAD
=======
        // Check for updates on startup
        Task { @MainActor in
            // Wait a moment for the app to finish launching before checking
            try? await Task.sleep(for: .seconds(2))
            self.logger.info("Checking for updates on startup")
            //controller.updater.checkForUpdatesInBackground()
        }

>>>>>>> f43c0b24
        self.logger.info("SparkleUpdaterManager: SPUStandardUpdaterController initialized with self as delegates.")
        return controller
    }() // The () here executes the closure and assigns the result to updaterController

    // MARK: Private

    // MARK: - SPUUpdaterDelegate

    // Handle when no update is found or when there's an error checking for updates
    nonisolated public func updater(_: SPUUpdater, didFinishUpdateCycleFor _: SPUUpdateCheck, error: Error?) {
        if let error = error as NSError? {
            // Check if it's a "no update found" error - this is normal and shouldn't be logged as an error
            if error.domain == "SUSparkleErrorDomain", error.code == 1001 {
                Self.staticLogger.debug("No updates available")
                return
            }

            // Check for appcast-related errors (missing file, parse errors, etc.)
            if error.domain == "SUSparkleErrorDomain",
               error.code == 2001 || // SUAppcastError
               error.code == 2002 || // SUAppcastParseError
               error.code == 2000
            { // SUInvalidFeedURLError
                Self.staticLogger.warning("Appcast error (missing or invalid feed): \(error.localizedDescription)")
                // Suppress the error dialog - we'll handle this silently
                return
            }

            // For other network errors or missing appcast, log but don't show UI
            Self.staticLogger.warning("Update check failed: \(error.localizedDescription)")

            // Suppress default error dialog by not propagating the error
            return
        }

        Self.staticLogger.debug("Update check completed successfully")
    }

    // Prevent update checks if we know the appcast is not available
    nonisolated public func updater(_: SPUUpdater, mayPerform updateCheck: SPUUpdateCheck) throws {
        // You can add logic here to prevent update checks under certain conditions
        // For now, we'll allow all checks but handle errors gracefully in didFinishUpdateCycleFor
        Self.staticLogger.debug("Allowing update check of type: \(updateCheck)")
    }

    // Handle when update is not found
    nonisolated public func updaterDidNotFindUpdate(_: SPUUpdater, error: Error) {
        if let error = error as NSError? {
            Self.staticLogger.info("No update found: \(error.localizedDescription)")
        } else {
            Self.staticLogger.info("No update available")
        }
    }

    // MARK: - SPUStandardUserDriverDelegate

    // Called before showing any modal alert
    nonisolated public func standardUserDriverWillShowModalAlert() {
        Self.staticLogger.debug("Sparkle will show modal alert")
    }

    // Called after showing any modal alert
    nonisolated public func standardUserDriverDidShowModalAlert() {
        Self.staticLogger.debug("Sparkle did show modal alert")
    }

    // Add any other necessary SPUUpdaterDelegate or SPUStandardUserDriverDelegate methods here
    // based on the app's requirements for customizing Sparkle's behavior.
}<|MERGE_RESOLUTION|>--- conflicted
+++ resolved
@@ -50,18 +50,6 @@
         // Enable automatic update checks
         controller.updater.automaticallyChecksForUpdates = true
         self.logger.info("Automatic update checks enabled")
-
-<<<<<<< HEAD
-=======
-        // Check for updates on startup
-        Task { @MainActor in
-            // Wait a moment for the app to finish launching before checking
-            try? await Task.sleep(for: .seconds(2))
-            self.logger.info("Checking for updates on startup")
-            //controller.updater.checkForUpdatesInBackground()
-        }
-
->>>>>>> f43c0b24
         self.logger.info("SparkleUpdaterManager: SPUStandardUpdaterController initialized with self as delegates.")
         return controller
     }() // The () here executes the closure and assigns the result to updaterController
